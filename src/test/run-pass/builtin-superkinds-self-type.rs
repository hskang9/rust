// Copyright 2013 The Rust Project Developers. See the COPYRIGHT
// file at the top-level directory of this distribution and at
// http://rust-lang.org/COPYRIGHT.
//
// Licensed under the Apache License, Version 2.0 <LICENSE-APACHE or
// http://www.apache.org/licenses/LICENSE-2.0> or the MIT license
// <LICENSE-MIT or http://opensource.org/licenses/MIT>, at your
// option. This file may not be copied, modified, or distributed
// except according to those terms.

// Tests the ability for the Self type in default methods to use
// capabilities granted by builtin kinds as supertraits.

<<<<<<< HEAD
use std::sync::mpsc::{Sender, channel};

trait Foo : Send {
=======
trait Foo : Send + Sized {
>>>>>>> 704ed4c7
    fn foo(self, tx: Sender<Self>) {
        tx.send(self).unwrap();
    }
}

impl <T: Send> Foo for T { }

pub fn main() {
    let (tx, rx) = channel();
    1193182i.foo(tx);
    assert!(rx.recv().unwrap() == 1193182i);
}<|MERGE_RESOLUTION|>--- conflicted
+++ resolved
@@ -11,13 +11,9 @@
 // Tests the ability for the Self type in default methods to use
 // capabilities granted by builtin kinds as supertraits.
 
-<<<<<<< HEAD
 use std::sync::mpsc::{Sender, channel};
 
-trait Foo : Send {
-=======
 trait Foo : Send + Sized {
->>>>>>> 704ed4c7
     fn foo(self, tx: Sender<Self>) {
         tx.send(self).unwrap();
     }
